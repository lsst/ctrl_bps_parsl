"""
Factory for creating HighThroughputExecutor objects for running at NERSC.
"""
from parsl.addresses import address_by_hostname
from parsl.executors import HighThroughputExecutor
<<<<<<< HEAD
from parsl.launchers import JsrunLauncher
from parsl.providers import LSFProvider
from parsl.channels import LocalChannel
=======
from parsl.launchers import Launcher
from parsl.providers import LsfProvider
>>>>>>> 3b05383d


class BsubLauncher(Launcher)
    """  Worker launcher that wraps the user's command with the Jsrun launch framework
    to launch multiple cmd invocations in parallel on a single job allocation
    """
    def __init__(self, debug: bool = True, overrides: str = ''):
        """
        Parameters
        ----------
        overrides: str
             This string will be passed to the JSrun launcher. Default: ''
        """
        super().__init__(debug=debug)
        self.overrides = overrides

    def __call__(self, command, tasks_per_node, nodes_per_block):
        """
        Args:
        - command (string): The command string to be launched
        - tasks_per_node (int) : Workers to launch per node
        - nodes_per_block (int) : Number of nodes in a block
        """

        tasks_per_block = tasks_per_node * nodes_per_block
        debug_num = int(self.debug)

        x = '''set -e
WORKERCOUNT={tasks_per_block}
cat << JSRUN_EOF > cmd_$JOBNAME.sh
{command}
JSRUN_EOF
chmod a+x cmd_$JOBNAME.sh
bsub -n {tasks_per_block} -r {tasks_per_node} {overrides} /bin/bash cmd_$JOBNAME.sh &
wait
[[ "{debug}" == "1" ]] && echo "Done"
'''.format(command=command,
           tasks_per_block=tasks_per_block,
           tasks_per_node=tasks_per_node,
           overrides=self.overrides,
           debug=debug_num)
        return x


HTX_OPTIONS = dict(worker_debug=False,
                   heartbeat_period=60,
                   heartbeat_threshold=180)

PROVIDER_OPTIONS = dict(nodes_per_block=1,
                        init_blocks=1,
                        min_blocks=0,
                        max_blocks=1,
                        parallelism=0,
<<<<<<< HEAD
                        launcher=JsrunLauncher(),
=======
                        launcher=BsubLauncher(),
>>>>>>> 3b05383d
                        cmd_timeout=300)



class LsfFactory:
    """
    Factory class to create HighThroughputExecutor objects for running
    in NERSC queues.
    """
    def __init__(self, htx_options=None, provider_options=None,
                 scheduler_options_template=None):
        self.htx_options = HTX_OPTIONS if htx_options is None else htx_options
        self.provider_options = (PROVIDER_OPTIONS if provider_options is None
                                 else provider_options)
        if scheduler_options_template is None:
            self.scheduler_options_template = ("#BSUB -R={}\n"
                                               "#BSUB -q={}\n")
        else:
            self.scheduler_options_template = scheduler_options_template

    def create(self, label, arch, qos, mem_per_worker, walltime):
        """Create a HighThroughputExecutor object"""
        scheduler_options = self.scheduler_options_template.format(arch, qos)
        provider = LSFProvider(walltime=walltime,
                               scheduler_options=scheduler_options,
                               **self.provider_options)
        return HighThroughputExecutor(label=label,
                                      mem_per_worker=mem_per_worker,
                                      address=address_by_hostname(),
                                      provider=provider, **self.htx_options)<|MERGE_RESOLUTION|>--- conflicted
+++ resolved
@@ -3,54 +3,57 @@
 """
 from parsl.addresses import address_by_hostname
 from parsl.executors import HighThroughputExecutor
-<<<<<<< HEAD
-from parsl.launchers import JsrunLauncher
 from parsl.providers import LSFProvider
 from parsl.channels import LocalChannel
-=======
-from parsl.launchers import Launcher
-from parsl.providers import LsfProvider
->>>>>>> 3b05383d
+from parsl.launchers.launchers import Launcher
+from parsl.addresses import address_by_query
 
-
-class BsubLauncher(Launcher)
+class BsubLauncher(Launcher):
     """  Worker launcher that wraps the user's command with the Jsrun launch framework
     to launch multiple cmd invocations in parallel on a single job allocation
     """
-    def __init__(self, debug: bool = True, overrides: str = ''):
+    def __init__(self, debug: bool = True, overrides: str = '', options: str = ''):
         """
         Parameters
         ----------
         overrides: str
              This string will be passed to the JSrun launcher. Default: ''
         """
-        super().__init__(debug=debug)
+        super().__init__()
+        self.debug = debug
         self.overrides = overrides
+        self.options = options
 
-    def __call__(self, command, tasks_per_node, nodes_per_block):
+    def __call__(self, command, task_over,  tasks_per_node, nodes_per_block):
         """
         Args:
         - command (string): The command string to be launched
         - tasks_per_node (int) : Workers to launch per node
         - nodes_per_block (int) : Number of nodes in a block
         """
-
+        import pdb
+        pdb.set_trace()
+        
         tasks_per_block = tasks_per_node * nodes_per_block
         debug_num = int(self.debug)
 
         x = '''set -e
 WORKERCOUNT={tasks_per_block}
 cat << JSRUN_EOF > cmd_$JOBNAME.sh
+{options}
+
 {command}
 JSRUN_EOF
 chmod a+x cmd_$JOBNAME.sh
-bsub -n {tasks_per_block} -r {tasks_per_node} {overrides} /bin/bash cmd_$JOBNAME.sh &
+bsub {overrides} {task_over} /bin/bash cmd_$JOBNAME.sh &
 wait
 [[ "{debug}" == "1" ]] && echo "Done"
 '''.format(command=command,
            tasks_per_block=tasks_per_block,
            tasks_per_node=tasks_per_node,
+           options=self.options,
            overrides=self.overrides,
+           task_over=task_over,
            debug=debug_num)
         return x
 
@@ -59,16 +62,11 @@
                    heartbeat_period=60,
                    heartbeat_threshold=180)
 
-PROVIDER_OPTIONS = dict(nodes_per_block=1,
+PROVIDER_OPTIONS = dict(nodes_per_block=25,
                         init_blocks=1,
                         min_blocks=0,
                         max_blocks=1,
                         parallelism=0,
-<<<<<<< HEAD
-                        launcher=JsrunLauncher(),
-=======
-                        launcher=BsubLauncher(),
->>>>>>> 3b05383d
                         cmd_timeout=300)
 
 
@@ -84,8 +82,7 @@
         self.provider_options = (PROVIDER_OPTIONS if provider_options is None
                                  else provider_options)
         if scheduler_options_template is None:
-            self.scheduler_options_template = ("#BSUB -R={}\n"
-                                               "#BSUB -q={}\n")
+            self.scheduler_options_template = ("#BSUB -R={}\n#BSUB -q={}\n")
         else:
             self.scheduler_options_template = scheduler_options_template
 
@@ -94,8 +91,9 @@
         scheduler_options = self.scheduler_options_template.format(arch, qos)
         provider = LSFProvider(walltime=walltime,
                                scheduler_options=scheduler_options,
+                               launcher=BsubLauncher(options=scheduler_options),
                                **self.provider_options)
         return HighThroughputExecutor(label=label,
                                       mem_per_worker=mem_per_worker,
-                                      address=address_by_hostname(),
+                                      address=address_by_query(),
                                       provider=provider, **self.htx_options)